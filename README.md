--- conflicted
+++ resolved
@@ -102,7 +102,7 @@
         @param ea: address of the new stop point to add
 
     addCJ(self, func = ""):
-        Hook all call and jump instructions
+        Hook noth call and jump instructions
         
         @param func: name of the function to hook     
         
@@ -121,6 +121,7 @@
     @param code_discovery: enable discovery of a dynamically created code - for obfuscators and stuff like that (default: no)
     @param no_dll: disable API calls capturing (default: no)
     @param strings_file: file containing strings dump on captured function arguments (default: %USERPROFILE%\funcap_strings.txt)
+
 You can change any parameter using a substitution from the console, for example:
 
     Python>d.hex_dump = True
@@ -131,7 +132,6 @@
 
 This will read the entry point, hook the segment where the entry point has been found, run the application with function call capture and stop it just before it exits.
 
-<<<<<<< HEAD
 There is also some configuration items that can be changed by modifying the script body. Example: say your program is using a register to pass arguments in addition to the stack, like for example MS x86 compiler does by using ECX in case of C++ code to pass the "this" pointer, and you want to see this register in your IDA comments after funcap has been run. In the class corresponding to your architecture you can modify these lines:
 
     self.CMT_CALL_CTX = [re.compile('^arg')]
@@ -144,9 +144,7 @@
     self.CMT_RET_CTX = [re.compile('^EAX')]
     self.CMT_RET_SAVED_CTX = [re.compile('^arg'), re.compile('^ECX')]
 
-=======
-If you happen to use funcap with WinDbg (I am using it to debug Windows kernel mode code), use "Script command" from File menu as the console is being taken over by WINDBG prompt.
->>>>>>> 59079d58
+If you happen to use funcap with WinDbg (I am using it to debug Windows kernel mode code), use "Script command" from File menu as the console is being taken over by WINDBG prompt during the debugging session.
 
 _Known limitations_
 - problems with dbg_step_into() in IDA pro - observing random misbehavior sometimes, e.g. single step does not trigger where it should or vice versa
